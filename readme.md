--- conflicted
+++ resolved
@@ -18,27 +18,13 @@
 require 'vendor/autoload.php';
  
 use p3ym4n\JDate\JDate;
- 
-<<<<<<< HEAD
-JDate::now();                                   //1395-11-08 16:51:08
 
-JDate::today();                                 //1395-11-08 00:00:00
-
-JDate::tomorrow();                              //1395-11-09 00:00:00
-
-JDate::createFromTimestamp(1485523813);         //1395-11-08 17:00:13
-
-JDate::create(1395, 11, 11, 12, 13, 36);        //1395-11-11 12:13:36
-
-JDate::createFromFormat('Y/n/j', '1395/12/30'); //1395-12-30 17:01:21
-=======
 jdate::now();                                   //1395-11-08 16:51:08
 jdate::today();                                 //1395-11-08 00:00:00
 jdate::tomorrow();                              //1395-11-09 00:00:00
 jdate::createFromTimestamp(1485523813);         //1395-11-08 17:00:13
 jdate::create(1395, 11, 11, 12, 13, 36);        //1395-11-11 12:13:36
 jdate::createFromFormat('Y/n/j', '1395/12/30'); //1395-12-30 17:01:21
->>>>>>> 29de5a5e
 
 $carbon = new Carbon\Carbon();
 $jdate = jdate::createFromCarbon($carbon);      //1395-11-08 17:32:43
